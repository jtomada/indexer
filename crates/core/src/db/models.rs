//! Models to query and insert data according to the Diesel schema DSLs

// Queryable and Insertable are imported globally from diesel

use std::borrow::Cow;

use chrono::NaiveDateTime;
use diesel::sql_types::{Array, Bool, Int4, Int8, Nullable, Text, Timestamp, VarChar};

use super::schema::{
    attributes, auction_caches, auction_datas, auction_datas_ext, auction_houses, bid_receipts,
    bids, candy_machine_collection_pdas, candy_machine_config_lines, candy_machine_creators,
    candy_machine_datas, candy_machine_end_settings, candy_machine_gate_keeper_configs,
<<<<<<< HEAD
    candy_machine_hidden_settings, candy_machine_whitelist_mint_settings, candy_machines,
    cardinal_claim_events, cardinal_paid_claim_approvers, cardinal_time_invalidators,
    cardinal_token_manager_invalidators, cardinal_token_managers, cardinal_use_invalidators,
    editions, files, graph_connections, listing_metadatas, listing_receipts, master_editions,
    metadata_collection_keys, metadata_collections, metadata_creators, metadata_jsons, metadatas,
    purchase_receipts, store_config_jsons, store_configs, store_creators, storefronts, stores,
    token_accounts, twitter_handle_name_services, whitelisted_creators,
=======
    candy_machine_hidden_settings, candy_machine_whitelist_mint_settings, candy_machines, editions,
    escrows, files, governance_parameters, governors, graph_connections,
    ins_buffer_bundle_ins_keys, ins_buffer_bundle_instructions, ins_buffer_bundles,
    instruction_buffers, listing_metadatas, listing_receipts, locker_params,
    locker_whitelist_entries, lockers, master_editions, metadata_collection_keys,
    metadata_collections, metadata_creators, metadata_jsons, metadatas, proposal_account_metas,
    proposal_instructions, proposal_metas, proposals, purchase_receipts, smart_wallet_owners,
    smart_wallets, store_config_jsons, store_configs, store_creators, storefronts, stores,
    sub_account_infos, token_accounts, transactions, twitter_handle_name_services,
    tx_instruction_keys, tx_instructions, votes, whitelisted_creators,
>>>>>>> d42a5dbc
};
use crate::db::custom_types::{EndSettingType, TokenStandardEnum, WhitelistMintMode};

/// A row in the `bids` table
#[derive(Debug, Clone, Queryable, Insertable, AsChangeset, Associations)]
#[diesel(treat_none_as_null = true)]
#[belongs_to(parent = "AuctionData<'_>", foreign_key = "listing_address")]
pub struct Bid<'a> {
    /// The auction being bid on
    pub listing_address: Cow<'a, str>,
    /// The wallet address of the bidding account
    pub bidder_address: Cow<'a, str>,
    /// The time the last bid by this user in this auction was placed
    pub last_bid_time: NaiveDateTime,
    /// The amount of the last bid
    pub last_bid_amount: i64,
    /// Whether the bid has been cancelled or redeemed
    pub cancelled: bool,
}

/// A row in the `editions` table
#[derive(Debug, Clone, Queryable, Insertable, AsChangeset, Associations)]
#[diesel(treat_none_as_null = true)]
#[belongs_to(parent = "MasterEdition<'_>", foreign_key = "parent_address")]
pub struct Edition<'a> {
    /// The address of this account
    pub address: Cow<'a, str>,
    /// The address of this edition's parent master edition
    pub parent_address: Cow<'a, str>,
    /// The ordinal of this edition
    pub edition: i64,
}

/// A row in the `listing_metadatas` table.  This is a join on `listings` and
/// `metadatas`
#[derive(Debug, Clone, Queryable, Insertable, AsChangeset, Associations)]
#[diesel(treat_none_as_null = true)]
#[belongs_to(parent = "AuctionCache<'_>", foreign_key = "listing_address")]
#[belongs_to(parent = "Metadata<'_>", foreign_key = "metadata_address")]
pub struct ListingMetadata<'a> {
    /// The address of this record's listing
    pub listing_address: Cow<'a, str>,
    /// The address of this record's metadata
    pub metadata_address: Cow<'a, str>,
    /// The index of the metadata in the array of items for the listing
    pub metadata_index: i32,
}

/// A row in the `auction_caches` table
#[derive(Debug, Clone, Queryable, Insertable, AsChangeset, Associations)]
#[diesel(treat_none_as_null = true)]
pub struct AuctionCache<'a> {
    /// The address of this account
    pub address: Cow<'a, str>,
    /// The storefront this auction cache belongs to
    pub store_address: Cow<'a, str>,
    /// The timestamp this auction cache was created at
    pub timestamp: NaiveDateTime,
    /// The address of the cached auction
    pub auction_data: Cow<'a, str>,
    /// The PDA of the cached auction's extended data
    pub auction_ext: Cow<'a, str>,
    /// The address of the cached auction's vault
    pub vault: Cow<'a, str>,
    /// The manager of the cached auction
    pub auction_manager: Cow<'a, str>,
}

/// A row in the `auction_datas` table
#[derive(Debug, Clone, Queryable, Insertable, AsChangeset, Associations)]
#[diesel(treat_none_as_null = true)]
pub struct AuctionData<'a> {
    /// The address of this account
    pub address: Cow<'a, str>,
    /// The timestamp this auction ends at, if applicable
    pub ends_at: Option<NaiveDateTime>,
    /// The authority of this auction
    pub authority: Cow<'a, str>,
    /// The item being auctioned
    pub token_mint: Cow<'a, str>,
    /// The amount of the highest bid, if applicable
    pub highest_bid: Option<i64>,
    /// The gap time of the auction, if applicable
    pub end_auction_gap: Option<NaiveDateTime>,
    /// The starting bid of the auction, if applicable
    pub price_floor: Option<i64>,
    /// The total number of live bids on this auction, if applicable
    pub total_uncancelled_bids: Option<i32>,
    /// The timestamp of the last bid, if applicable and the auction has bids
    pub last_bid_time: Option<NaiveDateTime>,
}

/// A row in the `auction_datas_ext` table
#[derive(Debug, Clone, Queryable, Insertable, AsChangeset, Associations)]
#[diesel(treat_none_as_null = true)]
#[table_name = "auction_datas_ext"]
pub struct AuctionDataExt<'a> {
    /// The address of this account
    pub address: Cow<'a, str>,
    /// The minimum bid increase in percentage points during the ending gap of
    /// the auction, if applicable
    pub gap_tick_size: Option<i32>,
    /// The price of the listing, if an instant sale
    pub instant_sale_price: Option<i64>,
    /// The name of the listing
    pub name: Cow<'a, str>,
}

/// A row in the `master_editions` table
#[derive(Debug, Clone, Queryable, Insertable, AsChangeset)]
#[diesel(treat_none_as_null = true)]
pub struct MasterEdition<'a> {
    /// The address of this account
    pub address: Cow<'a, str>,
    /// The available printing supply of the master edition
    pub supply: i64,
    /// The maximum printing supply of the master edition, or `None` if it is
    /// unlimited
    pub max_supply: Option<i64>,
}

/// A row in the `metadata_creators` table.  This is a join on `metadatas` and
/// creator wallets.
#[derive(Debug, Clone, Queryable, Insertable, AsChangeset, Associations)]
#[diesel(treat_none_as_null = true)]
#[belongs_to(parent = "Metadata<'_>", foreign_key = "metadata_address")]
pub struct MetadataCreator<'a> {
    /// The address of this record's metadata
    pub metadata_address: Cow<'a, str>,
    /// The address of this record's creator wallet
    pub creator_address: Cow<'a, str>,
    /// The share of the creator, in percentage points
    pub share: i32,
    /// Whether this creator has verified this metadata
    pub verified: bool,
    /// position of creator in metadata creator array
    pub position: Option<i32>,
}

/// A row in the `token_accounts` table
/// helpful for tracking exchanges of tokens
#[derive(Debug, Clone, Queryable, Insertable, AsChangeset)]
#[diesel(treat_none_as_null = true)]
pub struct TokenAccount<'a> {
    /// The address of this account
    pub address: Cow<'a, str>,
    /// The mint address of the token
    pub mint_address: Cow<'a, str>,
    /// The owner token
    pub owner_address: Cow<'a, str>,
    /// The amount of the token, often 1
    pub amount: i64,
    /// Solana slot number
    /// The period of time for which each leader ingests transactions and produces a block.
    pub slot: Option<i64>,
}

/// A row in the `metadatas` table
#[derive(Debug, Clone, Queryable, Insertable, AsChangeset)]
#[diesel(treat_none_as_null = true)]
pub struct Metadata<'a> {
    /// The address of this account
    pub address: Cow<'a, str>,
    /// The name of this item
    pub name: Cow<'a, str>,
    /// The symbol for this item
    pub symbol: Cow<'a, str>,
    /// The URI for the off-chain item data
    pub uri: Cow<'a, str>,
    /// The royalty percentage of the creator, in basis points (0.01%, values
    /// range from 0-10,000)
    pub seller_fee_basis_points: i32,
    /// The authority over this item
    pub update_authority_address: Cow<'a, str>,
    /// The token address for this item
    pub mint_address: Cow<'a, str>,
    /// True if this item is in the secondary market.  Immutable once set.
    pub primary_sale_happened: bool,
    /// True if this item can be changed by the update authority
    pub is_mutable: bool,
    /// Metaplex isn't clear about what this is.  Assume reserved.
    pub edition_nonce: Option<i32>,
    /// edition pda derived from account
    pub edition_pda: Cow<'a, str>,
    /// Type of NFT token
    pub token_standard: Option<TokenStandardEnum>,
}

/// A row in the `storefronts` table
#[derive(Debug, Clone, Queryable, Insertable, AsChangeset)]
#[diesel(treat_none_as_null = true)]
pub struct Storefront<'a> {
    /// The address of this store's owner's wallet
    pub owner_address: Cow<'a, str>,
    /// The subdomain of the store on holaplex.com
    pub subdomain: Cow<'a, str>,
    /// The title of this store
    pub title: Cow<'a, str>,
    /// The description text for this store
    pub description: Cow<'a, str>,
    /// The file URL for this store's favicon
    pub favicon_url: Cow<'a, str>,
    /// The file URL for this store's logo
    pub logo_url: Cow<'a, str>,
    /// The timestamp this storefront was first uploaded to arweave
    pub updated_at: Option<NaiveDateTime>,
    /// The file URL for this store's banner
    pub banner_url: Option<Cow<'a, str>>,
    /// The address of this account
    ///
    /// **NOTE:** This is **NOT** the store owner's wallet!
    pub address: Cow<'a, str>,
}

/// Join of `metadatas` and `metadata_jsons` for an NFT
#[derive(Debug, Clone, Queryable, QueryableByName)]
pub struct Nft {
    // Table metadata
    /// The address of this account
    #[sql_type = "VarChar"]
    pub address: String,

    /// The name of this item
    #[sql_type = "Text"]
    pub name: String,

    /// The royalty percentage of the creator, in basis points (0.01%, values
    /// range from 0-10,000)
    #[sql_type = "Int4"]
    pub seller_fee_basis_points: i32,

    /// The token address for this item
    #[sql_type = "VarChar"]
    pub mint_address: String,

    /// True if this item is in the secondary market.  Immutable once set.
    #[sql_type = "Bool"]
    pub primary_sale_happened: bool,

    // Table metadata_json
    /// Metadata description
    #[sql_type = "Nullable<Text>"]
    pub description: Option<String>,

    /// Metadata Image url
    #[sql_type = "Nullable<Text>"]
    pub image: Option<String>,
}

/// Union of `listing_receipts` and `purchase_receipts` for an `NFTActivity`
#[derive(Debug, Clone, Queryable, QueryableByName)]
pub struct NftActivity {
    /// The address of the activity
    #[sql_type = "VarChar"]
    pub address: String,

    /// The metadata associated of the activity
    #[sql_type = "VarChar"]
    pub metadata: String,

    /// The auction house activity generated from
    #[sql_type = "VarChar"]
    pub auction_house: String,

    /// The price of listing or purchase
    #[sql_type = "Int8"]
    pub price: i64,

    /// Listing/Purchase created time
    #[sql_type = "Timestamp"]
    pub created_at: NaiveDateTime,

    /// The wallet address asociated to the activity [seller, buyer]
    #[sql_type = "Array<VarChar>"]
    pub wallets: Vec<String>,

    /// Listing/Purchase created time
    #[sql_type = "Text"]
    pub activity_type: String,
}

/// Join of `metadatas` `metadata_jsons` `store_creators` for an collection preview
#[derive(Debug, Clone, Queryable, QueryableByName)]
pub struct SampleNft {
    // Table store_creators
    /// The store creators address
    #[sql_type = "VarChar"]
    pub creator_address: String,

    // Table metadata
    /// The address of this account
    #[sql_type = "VarChar"]
    pub address: String,

    /// The name of this item
    #[sql_type = "Text"]
    pub name: String,

    /// The royalty percentage of the creator, in basis points (0.01%, values
    /// range from 0-10,000)
    #[sql_type = "Int4"]
    pub seller_fee_basis_points: i32,

    /// The token address for this item
    #[sql_type = "VarChar"]
    pub mint_address: String,

    /// True if this item is in the secondary market.  Immutable once set.
    #[sql_type = "Bool"]
    pub primary_sale_happened: bool,

    // Table metadata_json
    /// Metadata description
    #[sql_type = "Nullable<Text>"]
    pub description: Option<String>,

    /// Metadata Image url
    #[sql_type = "Nullable<Text>"]
    pub image: Option<String>,
}

/// Join record for the RPC getListings query
#[derive(Debug, Clone, Queryable)]
pub struct ListingsTripleJoinRow {
    // Table `listings`
    /// Listing address
    pub address: String,
    /// Listing end time
    pub ends_at: Option<NaiveDateTime>,
    /// Listing created time
    pub created_at: NaiveDateTime,
    /// Listing ended flag
    pub ended: bool,
    /// Listing highest bid amount
    pub highest_bid: Option<i64>,
    /// The timestamp of the last bid on the listing, if available
    pub last_bid_time: Option<NaiveDateTime>,
    /// Listing price floor
    pub price_floor: Option<i64>,
    /// Listing bid count
    pub total_uncancelled_bids: Option<i32>,
    /// Listing instant-sale price
    pub instant_sale_price: Option<i64>,

    // Table `storefronts`
    /// Storefront subdomain
    pub subdomain: String,
    /// Storefront title
    pub store_title: String,
    /// Storefront logo
    pub logo_url: String,
    /// Storefront favicon
    pub favicon_url: String,

    // Table `metadatas`
    /// Metadata address
    pub meta_address: String,
    /// Metadata name
    pub name: String,
    /// Metadata URI
    pub uri: String,
    /// Listing has already been sold once
    pub primary_sale_happened: bool,
}

/// A row in the `metadata_jsons` table
#[derive(Debug, Clone, Queryable, Insertable, AsChangeset)]
#[diesel(treat_none_as_null = true)]
pub struct MetadataJson<'a> {
    /// Metadata Address
    pub metadata_address: Cow<'a, str>,
    /// Metadata URI fingerprint - Cid for IPFS and ArTxid for Arweave
    pub fingerprint: Cow<'a, Vec<u8>>,
    /// Metadata timestamp
    pub updated_at: NaiveDateTime,
    /// Metadata description
    pub description: Option<Cow<'a, str>>,
    /// Metadata Image URL
    pub image: Option<Cow<'a, str>>,
    /// Metadata Animation URL
    pub animation_url: Option<Cow<'a, str>>,
    /// Metadata External URL
    pub external_url: Option<Cow<'a, str>>,
    /// Metadata Category
    pub category: Option<Cow<'a, str>>,
    /// Metadata URI raw JSON
    pub raw_content: Cow<'a, serde_json::Value>,
    /// Model the JSON was parsed with
    pub model: Option<Cow<'a, str>>,
}

/// A row in the `files` table
#[derive(Debug, Clone, Queryable, Insertable, AsChangeset)]
#[diesel(treat_none_as_null = true)]
pub struct File<'a> {
    /// Metadata address
    pub metadata_address: Cow<'a, str>,
    /// File URI attribute
    pub uri: Cow<'a, str>,
    /// File type attribute
    pub file_type: Cow<'a, str>,
}

/// A row in the `attributes` table
#[derive(Debug, Clone, Insertable, AsChangeset)]
#[diesel(treat_none_as_null = true)]
#[table_name = "attributes"]
pub struct MetadataAttributeWrite<'a> {
    /// Metadata address
    pub metadata_address: Cow<'a, str>,
    /// Attribute value
    pub value: Option<Cow<'a, str>>,
    /// Attribute trait type
    pub trait_type: Option<Cow<'a, str>>,
    /// Address of metadata first verified creator
    pub first_verified_creator: Option<Cow<'a, str>>,
}

/// A row in the `attributes` table
#[derive(Debug, Clone, Queryable)]
pub struct MetadataAttribute<'a> {
    /// Metadata address
    pub metadata_address: Cow<'a, str>,
    /// Attribute value
    pub value: Option<Cow<'a, str>>,
    /// Attribute trait type
    pub trait_type: Option<Cow<'a, str>>,
    /// Attribute generated id
    pub id: Cow<'a, uuid::Uuid>,
    /// Address of metadata first verified creator
    pub first_verified_creator: Option<Cow<'a, str>>,
}

/// A row in the `metadata_collections` table
#[derive(Debug, Clone, Queryable, Insertable, AsChangeset)]
#[diesel(treat_none_as_null = true)]
pub struct MetadataCollection<'a> {
    /// Metadata address
    pub metadata_address: Cow<'a, str>,
    /// Collection name
    pub name: Option<Cow<'a, str>>,
    /// Collection family
    pub family: Option<Cow<'a, str>>,
}

/// A row in the `store_configs` table
#[derive(Debug, Clone, Queryable, Insertable, AsChangeset)]
#[diesel(treat_none_as_null = true)]
pub struct StoreConfig<'a> {
    /// The address of this account
    pub address: Cow<'a, str>,
    /// Store settings URI
    pub settings_uri: Option<Cow<'a, str>>,
}

/// A row in the `whitelisted_creators` table
#[derive(Debug, Clone, Queryable, Insertable, AsChangeset)]
#[diesel(treat_none_as_null = true)]
pub struct WhitelistedCreator<'a> {
    /// The address of this account
    pub address: Cow<'a, str>,
    /// The wallet of the whitelisted creator
    pub creator_address: Cow<'a, str>,
    /// Whether or not the specified creator is actually whitelisted
    pub activated: bool,
}

/// A row in the `stores` table
#[derive(Debug, Clone, Queryable, Insertable, AsChangeset)]
#[diesel(treat_none_as_null = true)]
pub struct Store<'a> {
    /// The address of this account
    pub address: Cow<'a, str>,
    /// Whether this is a public storefront
    ///
    /// When this flag is set, items with creators not in the set of active
    /// whitelisted creators can list on this storefront.
    pub public: bool,
    /// The derived address of this store's StoreConfig account
    pub config_address: Cow<'a, str>,
}

/// A row in the `settings_uri_jsons` table
#[derive(Debug, Clone, Queryable, Insertable, AsChangeset)]
#[diesel(treat_none_as_null = true)]
pub struct StoreConfigJson<'a> {
    /// The address of the StoreConfig account this record refers to
    pub config_address: Cow<'a, str>,
    /// Storefront name
    pub name: Cow<'a, str>,
    /// Storefront description
    pub description: Cow<'a, str>,
    /// Storefront logo URL
    pub logo_url: Cow<'a, str>,
    /// Storefront banner URL
    pub banner_url: Cow<'a, str>,
    /// Storefront submain
    pub subdomain: Cow<'a, str>,
    /// Storefront owner address
    pub owner_address: Cow<'a, str>,
    /// Auction house account address
    pub auction_house_address: Cow<'a, str>,
    /// Storefront address
    pub store_address: Option<Cow<'a, str>>,
}

/// A row in the `auction_houses` table
#[derive(Debug, Clone, Queryable, Insertable, AsChangeset)]
#[diesel(treat_none_as_null = true)]
pub struct AuctionHouse<'a> {
    /// The address of this account
    pub address: Cow<'a, str>,
    /// Auction House treasury mint address
    pub treasury_mint: Cow<'a, str>,
    /// Auction House treasury address
    pub auction_house_treasury: Cow<'a, str>,
    /// Treasury withdrawal address
    pub treasury_withdrawal_destination: Cow<'a, str>,
    /// Fee withdrawl address
    pub fee_withdrawal_destination: Cow<'a, str>,

    /// Auction House authority address
    pub authority: Cow<'a, str>,
    /// Auction House creator address
    pub creator: Cow<'a, str>,

    // Bumps for PDAs
    /// Bump value
    pub bump: i16,
    /// Treasury bump value
    pub treasury_bump: i16,
    /// Fee payer bump value
    pub fee_payer_bump: i16,

    /// The royalty percentage of the creator, in basis points (0.01%, values
    /// range from 0-10,000)
    pub seller_fee_basis_points: i16,
    /// Boolean value indicating whether the auction house must sign all sales orders.
    pub requires_sign_off: bool,
    /// Whether the Auction House can change the sale price
    ///
    /// Allows the Auction house to do complicated order matching to find the best price for the seller.
    /// Helpful if buyer lists an NFT with price of 0
    pub can_change_sale_price: bool,

    /// Auction House fee account address
    pub auction_house_fee_account: Cow<'a, str>,
}

/// A row in the `bid_reciepts` table
#[derive(Debug, Clone, Queryable, Insertable, AsChangeset)]
#[diesel(treat_none_as_null = true)]
pub struct BidReceipt<'a> {
    /// The BidReceipt account pubkey
    pub address: Cow<'a, str>,
    /// Trade State account pubkey
    pub trade_state: Cow<'a, str>,
    /// Bookkeeper account pubkey
    pub bookkeeper: Cow<'a, str>,
    /// Auction house account pubkey
    pub auction_house: Cow<'a, str>,
    /// Buyer address
    pub buyer: Cow<'a, str>,
    /// Metadata address
    pub metadata: Cow<'a, str>,
    /// Token account address
    pub token_account: Option<Cow<'a, str>>,
    /// Purchase receipt address
    pub purchase_receipt: Option<Cow<'a, str>>,
    /// Price
    pub price: i64,
    /// Token size
    pub token_size: i64,
    /// Bump
    pub bump: i16,
    /// Trade State bump
    pub trade_state_bump: i16,
    /// Created_at timestamp
    pub created_at: NaiveDateTime,
    /// Canceled_at timestamp
    pub canceled_at: Option<NaiveDateTime>,
}

/// A row in the `listing_receipts` table
#[derive(Debug, Clone, Queryable, Insertable, AsChangeset)]
#[diesel(treat_none_as_null = true)]
pub struct ListingReceipt<'a> {
    /// ListingReceipt account pubkey
    pub address: Cow<'a, str>,
    /// Trade state account pubkey
    pub trade_state: Cow<'a, str>,
    /// Bookkeeper account pubkey
    pub bookkeeper: Cow<'a, str>,
    /// Auction House pubkey
    pub auction_house: Cow<'a, str>,
    /// Seller account pubkey
    pub seller: Cow<'a, str>,
    /// Metadata Address
    pub metadata: Cow<'a, str>,
    /// PurchaseReceipt account address
    pub purchase_receipt: Option<Cow<'a, str>>,
    /// Price
    pub price: i64,
    /// Token Size
    pub token_size: i64,
    /// Bump
    pub bump: i16,
    /// Trade State Bump
    pub trade_state_bump: i16,
    /// Created_at timestamp
    pub created_at: NaiveDateTime,
    /// Canceled_at timestamp
    pub canceled_at: Option<NaiveDateTime>,
}

/// A row in the `purchase_receipts` table
#[derive(Debug, Clone, Queryable, Insertable, AsChangeset)]
#[diesel(treat_none_as_null = true)]
pub struct PurchaseReceipt<'a> {
    /// Purchase account pubkey
    pub address: Cow<'a, str>,
    /// Bookkeeper account pubkey
    pub bookkeeper: Cow<'a, str>,
    /// Buyer account pubkey
    pub buyer: Cow<'a, str>,
    /// Seller account pubkey
    pub seller: Cow<'a, str>,
    /// Auction House account pubkey
    pub auction_house: Cow<'a, str>,
    /// Metadata
    pub metadata: Cow<'a, str>,
    /// Token size
    pub token_size: i64,
    /// Price
    pub price: i64,
    /// Bump
    pub bump: i16,
    /// Created at
    pub created_at: NaiveDateTime,
}

/// A row in the `store_creators` table
#[derive(Debug, Clone, Queryable, Insertable, AsChangeset, QueryableByName)]
#[diesel(treat_none_as_null = true)]
#[table_name = "store_creators"]
pub struct StoreCreator<'a> {
    /// Store Config account address
    pub store_config_address: Cow<'a, str>,
    /// Creator address
    pub creator_address: Cow<'a, str>,
}

/// A row in the `graph_connections` table
#[derive(Debug, Clone, Queryable, Insertable, AsChangeset)]
#[diesel(treat_none_as_null = true)]
pub struct GraphConnection<'a> {
    /// Graph Program account address
    pub address: Cow<'a, str>,
    /// Graph Connection 'from' account address
    pub from_account: Cow<'a, str>,
    /// Graph Connection 'to' account address
    pub to_account: Cow<'a, str>,
}

/// A row in the `candy_machines` table
#[derive(Debug, Clone, Queryable, Insertable, AsChangeset)]
#[diesel(treat_none_as_null = true)]
pub struct CandyMachine<'a> {
    /// CandyMachine account address
    pub address: Cow<'a, str>,
    /// CandyMachine 'Authority' address
    pub authority: Cow<'a, str>,
    /// CandyMachine 'Wallet' address
    pub wallet: Cow<'a, str>,
    /// Token mint address
    pub token_mint: Option<Cow<'a, str>>,
    /// Items redeemed
    pub items_redeemed: i64,
}

/// A row in the `candy_machine_datas` table
#[derive(Debug, Clone, Queryable, Insertable, AsChangeset)]
#[diesel(treat_none_as_null = true)]
pub struct CandyMachineData<'a> {
    /// CandyMachine account address
    pub candy_machine_address: Cow<'a, str>,
    /// Uuid
    pub uuid: Cow<'a, str>,
    /// The amount in SOL or SPL token for a mint
    pub price: i64,
    /// Symbol
    pub symbol: Cow<'a, str>,
    /// Royalty basis points that goes to creators in secondary sales (0-10000)
    pub seller_fee_basis_points: i16,
    /// Max supply
    pub max_supply: i64,
    /// Whether or not the data struct is mutable, default is not
    pub is_mutable: bool,
    /// Indicates whether the candy machine authority has the update authority for each mint
    /// or if it is transferred to the minter
    pub retain_authority: bool,
    /// Timestamp when minting is allowed
    /// the Candy Machine authority and whitelists can bypass this constraint
    pub go_live_date: Option<i64>,
    /// Number of items available
    pub items_available: i64,
}

/// A row in the `candy_machine_config_lines` table
#[derive(Debug, Clone, Queryable, Insertable, AsChangeset)]
#[diesel(treat_none_as_null = true)]
#[table_name = "candy_machine_config_lines"]
pub struct CMConfigLine<'a> {
    /// ConfigLine account address
    pub address: Cow<'a, str>,
    /// Name
    pub name: Cow<'a, str>,
    /// URI pointing to JSON representing the asset
    pub uri: Cow<'a, str>,
}

/// A row in the `candy_machine_creators` table
#[derive(Debug, Clone, Queryable, Insertable, AsChangeset)]
#[diesel(treat_none_as_null = true)]
#[table_name = "candy_machine_creators"]
pub struct CMCreator<'a> {
    /// CandyMachine account address
    pub candy_machine_address: Cow<'a, str>,
    /// Creator account address
    pub creator_address: Cow<'a, str>,
    /// Boolean value to indidicate wheter creator is verified or not
    pub verified: bool,
    /// In percentages, NOT basis points
    pub share: i16,
}

/// A row in the `candy_machine_collection_pdas` table
#[derive(Debug, Clone, Queryable, Insertable, AsChangeset)]
#[diesel(treat_none_as_null = true)]
#[table_name = "candy_machine_collection_pdas"]
pub struct CMCollectionPDA<'a> {
    /// CollectionPDA address
    pub address: Cow<'a, str>,
    /// Mint address
    pub mint: Cow<'a, str>,
    /// CandyMachine account address
    pub candy_machine: Cow<'a, str>,
}

/// A row in the `candy_machine_hidden_settings` table
#[derive(Debug, Clone, Queryable, Insertable, AsChangeset)]
#[diesel(treat_none_as_null = true)]
#[table_name = "candy_machine_hidden_settings"]
pub struct CMHiddenSetting<'a> {
    /// CandyMachine account address
    pub candy_machine_address: Cow<'a, str>,
    /// Name of the mint.
    /// The number of the mint will be appended to the name
    pub name: Cow<'a, str>,
    /// Single URI to all mints
    pub uri: Cow<'a, str>,
    /// 32 character hash
    /// in most cases this is the hash of the cache file with the mapping between
    /// mint number and metadata so that the order can be verified when the mint is complete
    pub hash: Vec<u8>,
}

/// A row in the `candy_machine_whitelist_mint_settings` table
#[derive(Debug, Clone, Queryable, Insertable, AsChangeset)]
#[diesel(treat_none_as_null = true)]
#[table_name = "candy_machine_whitelist_mint_settings"]
pub struct CMWhitelistMintSetting<'a> {
    /// CandyMachine account address
    pub candy_machine_address: Cow<'a, str>,
    /// Mode
    /// 'burnEveryTime': true Whitelist token is burned after the mint
    /// 'neverBurn': true Whitelist token is returned to holder
    pub mode: WhitelistMintMode,
    /// Mint address of the whitelist token
    pub mint: Cow<'a, str>,
    /// Indicates whether whitelist token holders can mint before goLiveDate
    pub presale: bool,
    /// Price for whitelist token holders
    pub discount_price: Option<i64>,
}

/// A row in the `candy_machine_gate_keeper_configs` table
#[derive(Debug, Clone, Queryable, Insertable, AsChangeset)]
#[diesel(treat_none_as_null = true)]
#[table_name = "candy_machine_gate_keeper_configs"]
pub struct CMGateKeeperConfig<'a> {
    /// CandyMachine account address
    pub candy_machine_address: Cow<'a, str>,
    /// Gateway provider address
    pub gatekeeper_network: Cow<'a, str>,
    /// Requires a new gateway challenge after a use
    pub expire_on_use: bool,
}

/// A row in the `candy_machine_end_settings` table
#[derive(Debug, Clone, Queryable, Insertable, AsChangeset)]
#[diesel(treat_none_as_null = true)]
#[table_name = "candy_machine_end_settings"]
pub struct CMEndSetting<'a> {
    /// CandyMachine account address
    pub candy_machine_address: Cow<'a, str>,
    /// EndSettingType
    /// date : Enable the use of a date to stop the mint
    /// when the date specified in the value option is reached, the mint stops
    /// amount: Enable stopping the mint after a specific amount is minted
    /// the amount is specified in the value option
    pub end_setting_type: EndSettingType,
    /// Value to test the end condition.
    /// This will be either a date (if date is set to true)
    /// or a integer amount value (if amount is set to true)
    pub number: i64,
}

/// A row in a `mint_stats` query, representing stats for a single token type
/// identified by its mint
#[derive(Debug, Clone, QueryableByName)]
pub struct MintStats<'a> {
    /// The auction house for which stats were collected
    #[sql_type = "VarChar"]
    pub auction_house: Cow<'a, str>,
    /// The mint of this token
    #[sql_type = "Text"]
    pub mint: Cow<'a, str>,
    /// The floor price in this token
    #[sql_type = "Nullable<Int8>"]
    pub floor: Option<i64>,
    /// The average price in this token
    #[sql_type = "Nullable<Int8>"]
    pub average: Option<i64>,
    /// 24-hour volume for this token
    #[sql_type = "Nullable<Int8>"]
    pub volume_24hr: Option<i64>,
}

/// A join of `graph_connections` and `twitter_handle_name_services` for connections that include twitter handle of wallets
#[derive(Debug, Clone, QueryableByName)]
pub struct TwitterEnrichedGraphConnection {
    /// The address of the connection
    #[sql_type = "VarChar"]
    pub connection_address: String,
    /// The from_account of the connection
    #[sql_type = "VarChar"]
    pub from_account: String,
    /// The to_account of the connection
    #[sql_type = "VarChar"]
    pub to_account: String,
    /// The twitter handle of the from_account
    #[sql_type = "Nullable<Text>"]
    pub from_twitter_handle: Option<String>,
    /// The twitter handle of the to_account
    #[sql_type = "Nullable<Text>"]
    pub to_twitter_handle: Option<String>,
}

/// A row in a `metadatas::count_by_marketplace` query, representing stats for
/// a single marketplace
#[derive(Debug, Clone, QueryableByName)]
pub struct MarketStats<'a> {
    /// The store config address of the marketplace for which stats were
    /// collected
    #[sql_type = "VarChar"]
    pub store_config: Cow<'a, str>,
    /// Number of NFTs in this marketplace
    #[sql_type = "Nullable<Int8>"]
    pub nfts: Option<i64>,
}

/// A row in the `twitter_handle_name_services` table
#[derive(Debug, Clone, Queryable, Insertable, AsChangeset)]
#[diesel(treat_none_as_null = true)]
#[table_name = "twitter_handle_name_services"]
pub struct TwitterHandle<'a> {
    /// NameService account address
    pub address: Cow<'a, str>,
    /// Wallet address of twitter handle owner
    pub wallet_address: Cow<'a, str>,
    /// Twitter handle
    pub twitter_handle: Cow<'a, str>,
    /// Solana slot number
    pub slot: i64,
}

/// A row in the `metadata_collection_keys` table
/// Each collection is an NFT
#[derive(Debug, Clone, Queryable, Insertable, AsChangeset)]
#[diesel(treat_none_as_null = true)]
pub struct MetadataCollectionKey<'a> {
    /// Metadata address
    pub metadata_address: Cow<'a, str>,
    /// Collection Address
    pub collection_address: Cow<'a, str>,
    /// Whether the collection is verified or not.
    pub verified: bool,
}

<<<<<<< HEAD
/// Joint table from querying a token_manager and related plugins
#[derive(Debug, Clone, Queryable, QueryableByName)]
pub struct CardinalTokenManagerQuery {
    /// Address of the token_manager
    #[sql_type = "Text"]
    pub address: String,
    /// Version of the token_manager
    #[sql_type = "Int4"]
    pub version: i16,
    /// Bump seed of the token_manager
    #[sql_type = "Int4"]
    pub bump: i16,
    /// Count for the given mint to identify this token_manager
    #[sql_type = "Int8"]
    pub count: i64,
    /// Max number of invalidators this token_manager can hold
    #[sql_type = "Int4"]
    pub num_invalidators: i16,
    /// Issuer of this token_manager
    #[sql_type = "Text"]
    pub issuer: String,
    /// The mint that this token_manager holder
    #[sql_type = "Text"]
    pub mint: String,
    /// How many of the given mint in this token_manager
    #[sql_type = "Int8"]
    pub amount: i64,
    /// Kind of this token_manager
    #[sql_type = "Int4"]
    pub kind: i16,
    /// Current state of the token_manager
    #[sql_type = "Int4"]
    pub state: i16,
    /// Timestamp in seconds for last state change
    #[sql_type = "Timestamp"]
    pub state_changed_at: NaiveDateTime,
    /// What happens upon invalidation
    #[sql_type = "Int4"]
    pub invalidation_type: i16,
    /// Current token_account holding this managed token
    #[sql_type = "Text"]
    pub recipient_token_account: String,
    /// Optional receipt claimed from the token_manager representing the rightful owner
    #[sql_type = "Nullable<Text>"]
    pub receipt_mint: Option<String>,
    /// Option authority that can approve claiming the token
    #[sql_type = "Nullable<Text>"]
    pub claim_approver: Option<String>,
    /// Optional authority that can approve transfers (defaults to self)
    #[sql_type = "Nullable<Text>"]
    pub transfer_authority: Option<String>,
    /// Amount the pay for extension
    #[sql_type = "Nullable<Int8>"]
    pub paid_claim_approver_payment_amount: Option<i64>,
    /// Mint that extension is denominated in
    #[sql_type = "Nullable<Text>"]
    pub paid_claim_approver_payment_mint: Option<String>,
    /// payment manager
    #[sql_type = "Nullable<Text>"]
    pub paid_claim_approver_payment_manager: Option<String>,
    /// collector
    #[sql_type = "Nullable<Text>"]
    pub paid_claim_approver_collector: Option<String>,
    /// address
    #[sql_type = "Nullable<Text>"]
    pub time_invalidator_address: Option<String>,
    /// payment manager
    #[sql_type = "Nullable<Text>"]
    pub time_invalidator_payment_manager: Option<String>,
    /// collector
    #[sql_type = "Nullable<Text>"]
    pub time_invalidator_collector: Option<String>,
    /// Optional expiration which this time invalidator will expire
    #[sql_type = "Nullable<Int8>"]
    pub time_invalidator_expiration: Option<NaiveDateTime>,
    /// Duration after claim
    #[sql_type = "Nullable<Int8>"]
    pub time_invalidator_duration_seconds: Option<i64>,
    /// Amount the pay for extension
    #[sql_type = "Nullable<Int8>"]
    pub time_invalidator_extension_payment_amount: Option<i64>,
    /// Duration received after extension
    #[sql_type = "Nullable<Int8>"]
    pub time_invalidator_extension_duration_seconds: Option<i64>,
    /// Mint that extension is denominated in
    #[sql_type = "Nullable<Text>"]
    pub time_invalidator_extension_payment_mint: Option<String>,
    /// Optional max this can ever be extended until
    #[sql_type = "Nullable<Timestamp>"]
    pub time_invalidator_max_expiration: Option<NaiveDateTime>,
    /// Whether extension can be in partial increments
    #[sql_type = "Nullable<Bool>"]
    pub time_invalidator_disable_partial_extension: Option<bool>,
    /// address
    #[sql_type = "Nullable<Text>"]
    pub use_invalidator_address: Option<String>,
    /// use invalidator payment manager
    #[sql_type = "Nullable<Text>"]
    pub use_invalidator_payment_manager: Option<String>,
    /// use_invalidator_collector
    #[sql_type = "Nullable<Text>"]
    pub use_invalidator_collector: Option<String>,
    /// use_invalidator_usages
    #[sql_type = "Nullable<Int8>"]
    pub use_invalidator_usages: Option<i64>,
    /// use_invalidator_use_authority
    #[sql_type = "Nullable<Text>"]
    pub use_invalidator_use_authority: Option<String>,
    /// use_invalidator_total_usages
    #[sql_type = "Nullable<Int8>"]
    pub use_invalidator_total_usages: Option<i64>,
    /// use_invalidator_extension_payment_amount
    #[sql_type = "Nullable<Int8>"]
    pub use_invalidator_extension_payment_amount: Option<i64>,
    /// use_invalidator_extension_payment_mint
    #[sql_type = "Nullable<Text>"]
    pub use_invalidator_extension_payment_mint: Option<String>,
    /// use_invalidator_extension_usages
    #[sql_type = "Nullable<Int8>"]
    pub use_invalidator_extension_usages: Option<i64>,
    /// use_invalidator_max_usages
    #[sql_type = "Nullable<Int8>"]
    pub use_invalidator_max_usages: Option<i64>,
}

/// A row in the `cardinal_token_managers` table
#[derive(Debug, Clone, Queryable, Insertable, AsChangeset)]
#[diesel(treat_none_as_null = true)]
#[table_name = "cardinal_token_managers"]
pub struct CardinalTokenManager<'a> {
    /// Address of the token_manager
    pub address: Cow<'a, str>,
    /// Version of the token_manager
    pub version: i16,
    /// Bump seed of the token_manager
    pub bump: i16,
    /// Count for the given mint to identify this token_manager
    pub count: i64,
    /// Max number of invalidators this token_manager can hold
    pub num_invalidators: i16,
    /// Issuer of this token_manager
    pub issuer: Cow<'a, str>,
    /// The mint that this token_manager holder
    pub mint: Cow<'a, str>,
    /// How many of the given mint in this token_manager
    pub amount: i64,
    /// Kind of this token_manager
    pub kind: i16,
    /// Current state of the token_manager
    pub state: i16,
    /// Timestamp in seconds for last state change
    pub state_changed_at: NaiveDateTime,
    /// What happens upon invalidation
    pub invalidation_type: i16,
    /// Current token_account holding this managed token
    pub recipient_token_account: Cow<'a, str>,
    /// Optional receipt claimed from the token_manager representing the rightful owner
    pub receipt_mint: Option<Cow<'a, str>>,
    /// Option authority that can approve claiming the token
    pub claim_approver: Option<Cow<'a, str>>,
    /// Optional authority that can approve transfers (defaults to self)
    pub transfer_authority: Option<Cow<'a, str>>,
}

/// A row in the `cardinal_token_manager_invalidators` table
#[derive(Debug, Clone, Queryable, Insertable, AsChangeset)]
#[diesel(treat_none_as_null = true)]
#[table_name = "cardinal_token_manager_invalidators"]
pub struct CardinalTokenManagerInvalidator<'a> {
    /// Address of the token_manager
    pub token_manager_address: Cow<'a, str>,
    /// Address of an active invalidator for this token_manager
    pub invalidator: Cow<'a, str>,
}

/// A row in the `cardinal_time_invalidators` table
#[derive(Debug, Clone, Queryable, Insertable, AsChangeset)]
#[diesel(treat_none_as_null = true)]
#[table_name = "cardinal_time_invalidators"]
pub struct CardinalTimeInvalidator<'a> {
    /// Address of the time_invalidator
    pub time_invalidator_address: Cow<'a, str>,
    /// Bump seed of the time_invalidator
    pub time_invalidator_bump: i16,
    /// Address of the token_manager
    pub time_invalidator_token_manager_address: Cow<'a, str>,
    /// Address of the payment manager
    pub time_invalidator_payment_manager: Cow<'a, str>,
    /// Address of the collector
    pub time_invalidator_collector: Cow<'a, str>,
    /// Optional expiration which this time invalidator will expire
    pub time_invalidator_expiration: Option<NaiveDateTime>,
    /// Duration after claim
    pub time_invalidator_duration_seconds: Option<i64>,
    /// Amount the pay for extension
    pub time_invalidator_extension_payment_amount: Option<i64>,
    /// Duration received after extension
    pub time_invalidator_extension_duration_seconds: Option<i64>,
    /// Mint that extension is denominated in
    pub time_invalidator_extension_payment_mint: Option<Cow<'a, str>>,
    /// Optional max this can ever be extended until
    pub time_invalidator_max_expiration: Option<NaiveDateTime>,
    /// Whether extension can be in partial increments
    pub time_invalidator_disable_partial_extension: Option<bool>,
}

/// A row in the `cardinal_use_invalidators` table
#[derive(Debug, Clone, Queryable, Insertable, AsChangeset)]
#[diesel(treat_none_as_null = true)]
#[table_name = "cardinal_use_invalidators"]
pub struct CardinalUseInvalidator<'a> {
    /// Address of the use_invalidator
    pub use_invalidator_address: Cow<'a, str>,
    /// Bump seed of the use_invalidator
    pub use_invalidator_bump: i16,
    /// Address of the token_manager
    pub use_invalidator_token_manager_address: Cow<'a, str>,
    /// Address of the payment manager
    pub use_invalidator_payment_manager: Cow<'a, str>,
    /// Address of the collector
    pub use_invalidator_collector: Cow<'a, str>,
    /// Optional expiration which this time invalidator will expire
    pub use_invalidator_usages: i64,
    /// Address that can increment usages
    pub use_invalidator_use_authority: Option<Cow<'a, str>>,
    /// Total usages
    pub use_invalidator_total_usages: Option<i64>,
    /// Amount the pay for extension
    pub use_invalidator_extension_payment_amount: Option<i64>,
    /// Mint that extension is denominated in
    pub use_invalidator_extension_payment_mint: Option<Cow<'a, str>>,
    /// Number of usages received after extension
    pub use_invalidator_extension_usages: Option<i64>,
    /// Optional max this can ever be extended until
    pub use_invalidator_max_usages: Option<i64>,
}

/// A row in the `cardinal_token_manager_invalidators` table
#[derive(Debug, Clone, Queryable, Insertable, AsChangeset)]
#[diesel(treat_none_as_null = true)]
#[table_name = "cardinal_paid_claim_approvers"]
pub struct CardinalPaidClaimApprover<'a> {
    /// Address of the use_invalidator
    pub paid_claim_approver_address: Cow<'a, str>,
    /// Bump seed of the use_invalidator
    pub paid_claim_approver_bump: i16,
    /// Address of the token_manager
    pub paid_claim_approver_token_manager_address: Cow<'a, str>,
    /// Address of the payment manager
    pub paid_claim_approver_payment_manager: Cow<'a, str>,
    /// Address of the collector
    pub paid_claim_approver_collector: Cow<'a, str>,
    /// Amount the pay for extension
    pub paid_claim_approver_payment_amount: i64,
    /// Mint that extension is denominated in
    pub paid_claim_approver_payment_mint: Cow<'a, str>,
}

/// A row in the `cardinal_claim_events` table
#[derive(Debug, Clone, Queryable, Insertable, AsChangeset)]
#[diesel(treat_none_as_null = true)]
#[table_name = "cardinal_claim_events"]
pub struct CardinalClaimEvent<'a> {
    /// Address of the token_manager
    pub token_manager_address: Cow<'a, str>,
    /// Version of the token_manager
    pub version: i16,
    /// Bump seed of the token_manager
    pub bump: i16,
    /// Count for the given mint to identify this token_manager
    pub count: i64,
    /// Max number of invalidators this token_manager can hold
    pub num_invalidators: i16,
    /// Issuer of this token_manager
    pub issuer: Cow<'a, str>,
    /// The mint that this token_manager holder
    pub mint: Cow<'a, str>,
    /// How many of the given mint in this token_manager
    pub amount: i64,
    /// Kind of this token_manager
    pub kind: i16,
    /// Current state of the token_manager
    pub state: i16,
    /// Timestamp in seconds for last state change
    pub state_changed_at: NaiveDateTime,
    /// What happens upon invalidation
    pub invalidation_type: i16,
    /// Current token_account holding this managed token
    pub recipient_token_account: Cow<'a, str>,
    /// Optional receipt claimed from the token_manager representing the rightful owner
    pub receipt_mint: Option<Cow<'a, str>>,
    /// Option authority that can approve claiming the token
    pub claim_approver: Option<Cow<'a, str>>,
    /// Optional authority that can approve transfers (defaults to self)
    pub transfer_authority: Option<Cow<'a, str>>,
    // /// Listof invalidators
    // pub invalidators: Vec<Cow<'a, str>>,
    /// Amount the pay for extension
    pub paid_claim_approver_payment_amount: Option<i64>,
    /// Mint that extension is denominated in
    pub paid_claim_approver_payment_mint: Option<Cow<'a, str>>,
    /// Payment manager address
    pub paid_claim_approver_payment_manager: Option<Cow<'a, str>>,
    /// Claim approver collector
    pub paid_claim_approver_collector: Option<Cow<'a, str>>,
    /// Time invalidator address
    pub time_invalidator_address: Option<Cow<'a, str>>,
    /// Time inavlidator payment manager address
    pub time_invalidator_payment_manager: Option<Cow<'a, str>>,
    /// Time inavlidator collector
    pub time_invalidator_collector: Option<Cow<'a, str>>,
    /// Optional expiration which this time invalidator will expire
    pub time_invalidator_expiration: Option<NaiveDateTime>,
    /// Duration after claim
    pub time_invalidator_duration_seconds: Option<i64>,
    /// Amount the pay for extension
    pub time_invalidator_extension_payment_amount: Option<i64>,
    /// Duration received after extension
    pub time_invalidator_extension_duration_seconds: Option<i64>,
    /// Mint that extension is denominated in
    pub time_invalidator_extension_payment_mint: Option<Cow<'a, str>>,
    /// Optional max this can ever be extended until
    pub time_invalidator_max_expiration: Option<NaiveDateTime>,
    /// Whether extension can be in partial increments
    pub time_invalidator_disable_partial_extension: Option<bool>,
    /// Use invalidator address
    pub use_invalidator_address: Option<Cow<'a, str>>,
    /// Use inavlidator payment manager address
    pub use_invalidator_payment_manager: Option<Cow<'a, str>>,
    /// Use inavlidator collector
    pub use_invalidator_collector: Option<Cow<'a, str>>,
    /// Optional expiration which this time invalidator will expire
    pub use_invalidator_usages: Option<i64>,
    /// Address that can increment usages
    pub use_invalidator_use_authority: Option<Cow<'a, str>>,
    /// Total usages
    pub use_invalidator_total_usages: Option<i64>,
    /// Amount the pay for extension
    pub use_invalidator_extension_payment_amount: Option<i64>,
    /// Mint that extension is denominated in
    pub use_invalidator_extension_payment_mint: Option<Cow<'a, str>>,
    /// Number of usages received after extension
    pub use_invalidator_extension_usages: Option<i64>,
    /// Optional max this can ever be extended until
    pub use_invalidator_max_usages: Option<i64>,
=======
/// `Tribeca` Locked-Voter program account
/// A row in the `lockers` table
#[derive(Debug, Clone, Queryable, Insertable, AsChangeset)]
#[diesel(treat_none_as_null = true)]
pub struct Locker<'a> {
    /// `Locker` account pubkey
    pub address: Cow<'a, str>,
    /// Base account used to generate signer seeds.
    pub base: Cow<'a, str>,
    /// Bump seed
    pub bump: i16,
    /// Mint of the token that must be locked in the [Locker].
    pub token_mint: Cow<'a, str>,
    /// Total number of tokens locked in [Escrow]s.
    pub locked_supply: i64,
    /// Governor associated with the [Locker].
    pub governor: Cow<'a, str>,
}

/// A row in the `locker_params` table
#[derive(Debug, Clone, Queryable, Insertable, AsChangeset)]
#[diesel(treat_none_as_null = true)]
pub struct LockerParam<'a> {
    /// `Locker` account pubkey
    pub locker_address: Cow<'a, str>,
    /// Whether or not the locking whitelist system is enabled.
    pub whitelist_enabled: bool,
    /// The weight of a maximum vote lock relative to the total number of tokens locked.
    pub max_stake_vote_multiplier: i16,
    /// Minimum staking duration.
    pub min_stake_duration: i64,
    /// Maximum staking duration.
    pub max_stake_duration: i64,
    /// Minimum number of votes required to activate a proposal.
    pub proposal_activation_min_votes: i64,
}

/// `Tribeca` Locked-Voter program account
/// A row in the `locker_whitelist_entries` table
#[derive(Debug, Clone, Queryable, Insertable, AsChangeset)]
#[diesel(treat_none_as_null = true)]
#[table_name = "locker_whitelist_entries"]
pub struct LockerWhitelistEntry<'a> {
    /// `LockerWhitelistEntry` account pubkey
    pub address: Cow<'a, str>,
    /// Bump seed.
    pub bump: i16,
    /// [Locker] this whitelist entry belongs to.
    pub locker: Cow<'a, str>,
    /// Key of the program_id allowed to call the `lock` CPI.
    pub program_id: Cow<'a, str>,
    /// The account authorized to be the [Escrow::owner] with this CPI.
    pub owner: Cow<'a, str>,
}

/// `Tribeca` Locked-Voter program account
/// A row in the `escrows` table
#[derive(Debug, Clone, Queryable, Insertable, AsChangeset)]
#[diesel(treat_none_as_null = true)]
pub struct Escrow<'a> {
    /// `Escrow` account pubkey
    pub address: Cow<'a, str>,
    /// The [Locker] that this [Escrow] is part of.
    pub locker: Cow<'a, str>,
    /// The key of the account that is authorized to stake into/withdraw from this [Escrow].
    pub owner: Cow<'a, str>,
    /// Bump seed.
    pub bump: i16,
    /// The token account holding the escrow tokens.
    pub tokens: Cow<'a, str>,
    /// Amount of tokens staked.
    pub amount: i64,
    /// When the [Escrow::owner] started their escrow.
    pub escrow_started_at: i64,
    /// When the escrow unlocks; i.e. the [Escrow::owner] is scheduled to be allowed to withdraw their tokens.
    pub escrow_ends_at: i64,

    /// Account that is authorized to vote on behalf of this [Escrow].
    /// Defaults to the [Escrow::owner].
    pub vote_delegate: Cow<'a, str>,
}

/// `Tribeca` Govern program account
/// A row in the `governors` table
#[derive(Debug, Clone, Queryable, Insertable, AsChangeset)]
#[diesel(treat_none_as_null = true)]
pub struct Governor<'a> {
    /// `Governor` account pubkey
    pub address: Cow<'a, str>,
    /// Base.
    pub base: Cow<'a, str>,
    /// Bump seed
    pub bump: i16,
    /// The total number of Proposals
    pub proposal_count: i64,

    /// The voting body associated with the Governor.
    /// This account is responsible for handling vote proceedings, such as:
    /// - activating proposals
    /// - setting the number of votes per voter
    pub electorate: Cow<'a, str>,
    /// The public key of the `smart_wallet::SmartWallet` account.
    /// This smart wallet executes proposals.
    pub smart_wallet: Cow<'a, str>,
}

/// A row in the `governor_parameters` table
#[derive(Debug, Clone, Queryable, Insertable, AsChangeset)]
#[diesel(treat_none_as_null = true)]
pub struct GovernanceParameter<'a> {
    /// `Governor` account pubkey
    pub governor_address: Cow<'a, str>,
    /// The delay before voting on a proposal may take place, once proposed, in seconds
    pub voting_delay: i64,
    /// The duration of voting on a proposal, in seconds
    pub voting_period: i64,
    /// The number of votes in support of a proposal required in order for a quorum to be reached and for a vote to succeed
    pub quorum_votes: i64,
    /// The timelock delay of the DAO's created proposals.
    pub timelock_delay_seconds: i64,
}

/// `Tribeca` Govern program account
/// A row in the `proposals` table
#[derive(Debug, Clone, Queryable, Insertable, AsChangeset)]
#[diesel(treat_none_as_null = true)]
pub struct Proposal<'a> {
    /// Proposal account pubkey
    pub address: Cow<'a, str>,
    /// The public key of the governor.
    pub governor: Cow<'a, str>,
    /// The unique ID of the proposal, auto-incremented.
    pub index: i64,
    /// Bump seed
    pub bump: i16,
    /// The public key of the proposer.
    pub proposer: Cow<'a, str>,
    /// The number of votes in support of a proposal required in order for a quorum to be reached and for a vote to succeed
    pub quorum_votes: i64,
    /// Current number of votes in favor of this proposal
    pub for_votes: i64,
    /// Current number of votes in opposition to this proposal
    pub against_votes: i64,
    /// Current number of votes for abstaining for this proposal
    pub abstain_votes: i64,
    /// The timestamp when the proposal was canceled.
    pub canceled_at: i64,
    /// The timestamp when the proposal was created.
    pub created_at: i64,
    /// The timestamp in which the proposal was activated.
    /// This is when voting begins.
    pub activated_at: i64,
    /// The timestamp when voting ends.
    /// This only applies to active proposals.
    pub voting_ends_at: i64,
    /// The timestamp in which the proposal was queued, i.e.
    /// approved for execution on the Smart Wallet.
    pub queued_at: i64,
    /// If the transaction was queued, this is the associated Goki Smart Wallet transaction.
    pub queued_transaction: Cow<'a, str>,
}

/// A row in the `proposal_instructions` table
#[derive(Debug, Clone, Queryable, Insertable, AsChangeset)]
#[diesel(treat_none_as_null = true)]
pub struct ProposalInstruction<'a> {
    /// public key of the proposal to which the instruction is associated
    pub proposal_address: Cow<'a, str>,
    /// Pubkey of the instruction processor that executes this instruction
    pub program_id: Cow<'a, str>,
    /// Opaque data passed to the instruction processor
    pub data: Vec<u8>,
}

/// A row in the `proposal_account_metas` table
/// Account metadata used to define Instructions
#[derive(Debug, Clone, Queryable, Insertable, AsChangeset)]
#[diesel(treat_none_as_null = true)]
pub struct ProposalAccountMeta<'a> {
    /// Pubkey of the proposal to which the account metadata is associated
    pub proposal_address: Cow<'a, str>,
    /// Pubkey of the program id which executes the instruction to which the account metadata is associated
    pub program_id: Cow<'a, str>,
    /// Pubkey of the instruction processor that executes the instruction to which the account metadata is associated
    pub pubkey: Cow<'a, str>,
    /// True if an Instruction requires a Transaction signature matching `pubkey`.
    pub is_signer: bool,
    /// True if the `pubkey` can be loaded as a read-write account.
    pub is_writable: bool,
}

/// `Tribeca` Govern program account
/// A row in the `proposal_metas` table
/// Metadata about a proposal.
#[derive(Debug, Clone, Queryable, Insertable, AsChangeset)]
#[diesel(treat_none_as_null = true)]
pub struct ProposalMeta<'a> {
    /// `ProposalMeta` account pubkey
    pub address: Cow<'a, str>,
    /// Pubkey of the proposal to which metadata is associated
    pub proposal: Cow<'a, str>,
    /// Title of the proposal.
    pub title: Cow<'a, str>,
    /// Link to a description of the proposal.
    pub description_link: Cow<'a, str>,
}

/// `Tribeca` Govern program account
/// A row in the `votes` table
#[derive(Debug, Clone, Queryable, Insertable, AsChangeset)]
#[diesel(treat_none_as_null = true)]
pub struct Vote<'a> {
    /// `Vote` account pubkey
    pub address: Cow<'a, str>,
    /// Pubkey of the proposal being voted on.
    pub proposal: Cow<'a, str>,
    /// Pubkey of the voter
    pub voter: Cow<'a, str>,
    /// Bump seed
    pub bump: i16,
    /// The side of the vote taken.
    pub side: i16,
    /// The number of votes this vote holds.
    pub weight: i64,
}

/// A row in the `smart_wallets` table
#[derive(Debug, Clone, Queryable, Insertable, AsChangeset)]
#[diesel(treat_none_as_null = true)]
pub struct SmartWallet<'a> {
    /// Smart Wallet account pubkey
    pub address: Cow<'a, str>,
    /// Base used to derive.
    pub base: Cow<'a, str>,
    /// Bump seed for deriving PDA seeds.
    pub bump: i16,
    /// Minimum number of owner approvals needed to sign a [Transaction].
    pub threshold: i64,
    /// Minimum delay between approval and execution, in seconds.
    pub minimum_delay: i64,
    /// Time after the ETA until a [Transaction] expires.
    pub grace_period: i64,
    ///Sequence of the ownership set.
    pub owner_set_seqno: i64,
    /// Total number of [Transaction]s on this [SmartWallet].
    pub num_transactions: i64,
}

/// A row in the `smart_wallet_owners` table
#[derive(Debug, Clone, Queryable, Insertable, AsChangeset)]
#[diesel(treat_none_as_null = true)]
pub struct SmartWalletOwner<'a> {
    /// Smart Wallet account pubkey
    pub smart_wallet_address: Cow<'a, str>,
    /// Owners of the [SmartWallet].
    pub owner_address: Cow<'a, str>,
    /// Position of owner in vec<Owners Pubkey>
    pub index: i64,
}

/// A row in the `transactions` table
#[derive(Debug, Clone, Queryable, Insertable, AsChangeset)]
#[diesel(treat_none_as_null = true)]
pub struct Transaction<'a> {
    /// Transaction account pubkey
    pub address: Cow<'a, str>,
    /// The [SmartWallet] account this transaction belongs to.
    pub smart_wallet: Cow<'a, str>,
    /// The auto-incremented integer index of the transaction.
    /// All transactions on the [SmartWallet] can be looked up via this index,
    /// allowing for easier browsing of a wallet's historical transactions.
    pub index: i64,
    /// Bump seed.
    pub bump: i16,
    /// The proposer of the [Transaction].
    pub proposer: Cow<'a, str>,
    /// `signers[index]` is true iff `[SmartWallet]::owners[index]` signed the transaction.
    pub signers: Vec<bool>,
    /// Owner set sequence number.
    pub owner_set_seqno: i64,
    /// Estimated time the [Transaction] will be executed.
    pub eta: i64,
    /// The account that executed the [Transaction].
    pub executor: Cow<'a, str>,
    /// When the transaction was executed. -1 if not executed.
    pub executed_at: i64,
}

/// A row in the `tx_instructions` table
#[derive(Debug, Clone, Queryable, Insertable, AsChangeset)]
#[diesel(treat_none_as_null = true)]
#[table_name = "tx_instructions"]
pub struct TXInstruction<'a> {
    /// Transaction account pubkey
    pub transaction_address: Cow<'a, str>,
    /// Pubkey of the instruction processor that executes this instruction
    pub program_id: Cow<'a, str>,
    /// Opaque data passed to the instruction processor
    pub data: Vec<u8>,
}

/// A row in the `tx_instruction_keys` table
#[derive(Debug, Clone, Queryable, Insertable, AsChangeset)]
#[diesel(treat_none_as_null = true)]
#[table_name = "tx_instruction_keys"]
pub struct TXInstructionKey<'a> {
    /// Transaction account pubkey
    pub transaction_address: Cow<'a, str>,
    /// Pubkey of the instruction processor that executes this instruction
    pub program_id: Cow<'a, str>,
    /// An account's public key
    pub pubkey: Cow<'a, str>,
    /// True if an Instruction requires a Transaction signature matching `pubkey`.
    pub is_signer: bool,
    /// True if the `pubkey` can be loaded as a read-write account.
    pub is_writable: bool,
}

/// A row in the `subaccount_infos` table
#[derive(Debug, Clone, Queryable, Insertable, AsChangeset)]
#[diesel(treat_none_as_null = true)]
pub struct SubAccountInfo<'a> {
    /// SubAccountInfo account pubkey
    pub address: Cow<'a, str>,
    /// Smart wallet of the sub-account.
    pub smart_wallet: Cow<'a, str>,
    /// Type of sub-account.
    /// 0 -> Requires the normal multisig approval process.
    /// 1 ->Any owner may sign an instruction  as this address.
    pub subaccount_type: i16,
    /// Index of the sub-account.
    pub index: i64,
}

/// A row in the `instruction_buffers` table
#[derive(Debug, Clone, Queryable, Insertable, AsChangeset)]
#[diesel(treat_none_as_null = true)]
pub struct InstructionBuffer<'a> {
    /// InstructionBuffer account pubkey
    pub address: Cow<'a, str>,
    /// Sequence of the ownership set.
    pub owner_set_seqno: i64,
    /// - If set to `NO_ETA`, the instructions in each `InstructionBuffer::bundles` may be executed at any time.
    /// - Otherwise, instructions may be executed at any point after the ETA has elapsed.
    pub eta: i64,
    /// Authority of the buffer.
    pub authority: Cow<'a, str>,
    /// Role that can execute instructions off the buffer.
    pub executor: Cow<'a, str>,
    /// Smart wallet the buffer belongs to.
    pub smart_wallet: Cow<'a, str>,
}

/// A row in the `ins_buffer_bundles` table
/// Vector of instructions.
#[derive(Debug, Clone, Queryable, Insertable, AsChangeset)]
#[diesel(treat_none_as_null = true)]
pub struct InsBufferBundle<'a> {
    /// InstructionBuffer account pubkey
    pub instruction_buffer_address: Cow<'a, str>,
    /// Execution counter on the `InstructionBundle`.
    pub is_executed: bool,
}

/// A row in the `ins_buffer_bundle_instructions` table
#[derive(Debug, Clone, Queryable, Insertable, AsChangeset)]
#[diesel(treat_none_as_null = true)]
#[table_name = "ins_buffer_bundle_instructions"]
pub struct InsBuffferBundleInstruction<'a> {
    /// InstructionBuffer account pubkey
    pub instruction_buffer_address: Cow<'a, str>,
    /// Pubkey of the instruction processor that executes this instruction
    pub program_id: Cow<'a, str>,
    /// Opaque data passed to the instruction processor
    pub data: Vec<u8>,
}

/// A row in the `ins_buffer_bundle_ins_keys` table
#[derive(Debug, Clone, Queryable, Insertable, AsChangeset)]
#[diesel(treat_none_as_null = true)]
pub struct InsBufferBundleInsKey<'a> {
    /// InstructionBuffer account pubkey
    pub instruction_buffer_address: Cow<'a, str>,
    /// Pubkey of the instruction processor that executes the instruction
    pub program_id: Cow<'a, str>,
    /// An account's public key
    pub pubkey: Cow<'a, str>,
    /// True if an Instruction requires a Transaction signature matching `pubkey`.
    pub is_signer: bool,
    /// True if the `pubkey` can be loaded as a read-write account.
    pub is_writable: bool,
>>>>>>> d42a5dbc
}<|MERGE_RESOLUTION|>--- conflicted
+++ resolved
@@ -11,17 +11,10 @@
     attributes, auction_caches, auction_datas, auction_datas_ext, auction_houses, bid_receipts,
     bids, candy_machine_collection_pdas, candy_machine_config_lines, candy_machine_creators,
     candy_machine_datas, candy_machine_end_settings, candy_machine_gate_keeper_configs,
-<<<<<<< HEAD
     candy_machine_hidden_settings, candy_machine_whitelist_mint_settings, candy_machines,
     cardinal_claim_events, cardinal_paid_claim_approvers, cardinal_time_invalidators,
     cardinal_token_manager_invalidators, cardinal_token_managers, cardinal_use_invalidators,
-    editions, files, graph_connections, listing_metadatas, listing_receipts, master_editions,
-    metadata_collection_keys, metadata_collections, metadata_creators, metadata_jsons, metadatas,
-    purchase_receipts, store_config_jsons, store_configs, store_creators, storefronts, stores,
-    token_accounts, twitter_handle_name_services, whitelisted_creators,
-=======
-    candy_machine_hidden_settings, candy_machine_whitelist_mint_settings, candy_machines, editions,
-    escrows, files, governance_parameters, governors, graph_connections,
+    editions, escrows, files, governance_parameters, governors, graph_connections,
     ins_buffer_bundle_ins_keys, ins_buffer_bundle_instructions, ins_buffer_bundles,
     instruction_buffers, listing_metadatas, listing_receipts, locker_params,
     locker_whitelist_entries, lockers, master_editions, metadata_collection_keys,
@@ -30,7 +23,6 @@
     smart_wallets, store_config_jsons, store_configs, store_creators, storefronts, stores,
     sub_account_infos, token_accounts, transactions, twitter_handle_name_services,
     tx_instruction_keys, tx_instructions, votes, whitelisted_creators,
->>>>>>> d42a5dbc
 };
 use crate::db::custom_types::{EndSettingType, TokenStandardEnum, WhitelistMintMode};
 
@@ -931,7 +923,6 @@
     pub verified: bool,
 }
 
-<<<<<<< HEAD
 /// Joint table from querying a token_manager and related plugins
 #[derive(Debug, Clone, Queryable, QueryableByName)]
 pub struct CardinalTokenManagerQuery {
@@ -1277,7 +1268,8 @@
     pub use_invalidator_extension_usages: Option<i64>,
     /// Optional max this can ever be extended until
     pub use_invalidator_max_usages: Option<i64>,
-=======
+}
+
 /// `Tribeca` Locked-Voter program account
 /// A row in the `lockers` table
 #[derive(Debug, Clone, Queryable, Insertable, AsChangeset)]
@@ -1669,5 +1661,4 @@
     pub is_signer: bool,
     /// True if the `pubkey` can be loaded as a read-write account.
     pub is_writable: bool,
->>>>>>> d42a5dbc
 }