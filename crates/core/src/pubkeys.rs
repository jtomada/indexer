--- conflicted
+++ resolved
@@ -50,14 +50,9 @@
 }
 
 pub use ids::{
-<<<<<<< HEAD
-    auction, auction_house, candy_machine, goki_smart_wallet, graph_program, metadata, metaplex,
-    name_service, token, tribeca_govern, tribeca_locked_voter, vault, token_bonding
-=======
     auction, auction_house, candy_machine, cardinal_paid_claim_approver, cardinal_time_invalidator,
     cardinal_token_manager, cardinal_use_invalidator, goki_smart_wallet, graph_program, metadata,
-    metaplex, name_service, token, tribeca_govern, tribeca_locked_voter, vault,
->>>>>>> 3099c17e
+    metaplex, name_service, token, token_bonding, tribeca_govern, tribeca_locked_voter, vault,
 };
 
 /// Find the address of a store given its owner's address
