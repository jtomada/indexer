use std::{collections::HashMap, sync::Arc};

use async_trait::async_trait;
use dataloader::{non_cached::Loader, BatchFn};
use indexer_core::{
    db::{
        models,
        tables::{
            attributes, bids, listing_metadatas, listings, metadata_creators, metadata_jsons,
            metadatas, storefronts,
        },
        Pool,
    },
    prelude::*,
};
use juniper::{
<<<<<<< HEAD
    meta::Field, EmptyMutation, EmptySubscription, FieldResult, GraphQLInputObject,
    GraphQLObject, ParseScalarResult, ParseScalarValue, RootNode, Value,
=======
    EmptyMutation, EmptySubscription, FieldResult, GraphQLInputObject, GraphQLObject,
    ParseScalarResult, ParseScalarValue, RootNode, Value,
>>>>>>> 66f62a35
};
use reqwest::Client as HttpClient;
use serde::Deserialize;

#[derive(Debug, Clone)]
struct Creator {
    address: String,
}

#[derive(Debug, Clone, Copy)]
pub struct Lamports(u64);

#[juniper::graphql_scalar(description = "Lamports")]
impl<S> GraphQLScalar for Lamports
where
    S: ScalarValue,
{
    fn resolve(&self) -> Value {
        Value::scalar(self.0.to_string())
    }

    fn from_input_value(v: &InputValue) -> Option<Lamports> {
        v.as_string_value().and_then(|s| s.parse().ok()).map(Self)
    }

    fn from_str<'a>(value: ScalarToken<'a>) -> ParseScalarResult<'a, S> {
        <String as ParseScalarValue<S>>::from_str(value)
    }
}

impl TryFrom<i64> for Lamports {
    type Error = std::num::TryFromIntError;

    fn try_from(value: i64) -> Result<Self, Self::Error> {
        value.try_into().map(Self)
    }
}

#[juniper::graphql_object(Context = AppContext)]
impl Creator {
    fn address(&self) -> String {
        self.address.clone()
    }

    pub fn attribute_groups(&self, context: &AppContext) -> Vec<AttributeGroup> {
        let conn = context.db_pool.get().unwrap();

        let metadatas: Vec<String> = metadata_creators::table
            .select(metadata_creators::metadata_address)
            .filter(metadata_creators::creator_address.eq(self.address.clone()))
            .load(&conn)
            .unwrap();

        let metadata_attributes: Vec<models::MetadataAttribute> = attributes::table
            .select(attributes::all_columns)
            .filter(attributes::metadata_address.eq(any(metadatas)))
            .load(&conn)
            .unwrap();

        metadata_attributes
            .into_iter()
            .fold(
                HashMap::new(),
                |mut groups,
                 models::MetadataAttribute {
                     trait_type, value, ..
                 }| {
                    *groups
                        .entry(trait_type)
                        .or_insert_with(HashMap::new)
                        .entry(value)
                        .or_insert(0) += 1;

                    groups
                },
            )
            .into_iter()
            .map(|(name, vars)| {
                let name = name.map_or_else(String::new, Cow::into_owned);

                AttributeGroup {
                    name,
                    variants: vars
                        .into_iter()
                        .map(|(name, count)| {
                            let name = name.map_or_else(String::new, Cow::into_owned);

                            AttributeVariant { name, count }
                        })
                        .collect(),
                }
            })
            .collect::<Vec<_>>()
    }
}

#[derive(Debug, Clone, GraphQLObject)]
struct AttributeVariant {
    name: String,
    count: i32,
}

#[derive(Debug, GraphQLObject)]
struct AttributeGroup {
    name: String,
    variants: Vec<AttributeVariant>,
}

#[derive(GraphQLInputObject, Clone, Debug)]
#[graphql(description = "Filter on NFT attributes")]
struct AttributeFilter {
    trait_type: String,
    values: Vec<String>,
}

#[derive(Debug, Clone, GraphQLObject)]
struct NftDetail {
    description: String,
    image: String,
}

#[derive(Debug, Clone)]
struct Listing {
    address: String,
    store_owner: String,
    ended: bool,
}

#[juniper::graphql_object(Context = AppContext)]
impl Listing {
    pub fn address(&self) -> String {
        self.address.clone()
    }

    pub fn store_owner(&self) -> String {
        self.store_owner.clone()
    }

    pub fn ended(&self) -> bool {
        self.ended
    }

    pub async fn storefront(&self, ctx: &AppContext) -> Option<Storefront> {
        let fut = ctx.storefront_loader.load(self.store_owner.clone());
        let result = fut.await;

        result
    }

    pub async fn nfts(&self, ctx: &AppContext) -> Vec<Nft> {
        let fut = ctx.listing_nfts_loader.load(self.address.clone());
        let result = fut.await;

        result
    }

    pub async fn bids(&self, ctx: &AppContext) -> Vec<Bid> {
        let fut = ctx.listing_bids_loader.load(self.address.clone());
        let result = fut.await;

        result
    }
}

impl<'a> From<models::Listing<'a>> for Listing {
    fn from(
        models::Listing {
            address,
            store_owner,
            ended,
            ..
        }: models::Listing,
    ) -> Self {
        Self {
            address: address.into_owned(),
            store_owner: store_owner.into_owned(),
            ended,
        }
    }
}

#[derive(Debug, Clone)]
struct Bid {
    listing_address: String,
    bidder_address: String,
    last_bid_time: String,
    last_bid_amount: Lamports,
    cancelled: bool,
}

#[juniper::graphql_object(Context = AppContext)]
impl Bid {
    pub fn listing_address(&self) -> String {
        self.listing_address.clone()
    }

    pub fn bidder_address(&self) -> String {
        self.bidder_address.clone()
    }

    pub fn last_bid_time(&self) -> String {
        self.last_bid_time.clone()
    }

    pub fn last_bid_amount(&self) -> Lamports {
        self.last_bid_amount
    }

    pub fn cancelled(&self) -> bool {
        self.cancelled
    }

    pub async fn listing(&self, ctx: &AppContext) -> Option<Listing> {
        let fut = ctx.listing_loader.load(self.listing_address.clone());
        let result = fut.await;

        result
    }
}

impl<'a> TryFrom<models::Bid<'a>> for Bid {
    type Error = std::num::TryFromIntError;

    fn try_from(
        models::Bid {
            listing_address,
            bidder_address,
            last_bid_time,
            last_bid_amount,
            cancelled,
            ..
        }: models::Bid,
    ) -> Result<Self, Self::Error> {
        Ok(Self {
            listing_address: listing_address.into_owned(),
            bidder_address: bidder_address.into_owned(),
            last_bid_time: last_bid_time.to_string(),
            last_bid_amount: last_bid_amount.try_into()?,
            cancelled,
        })
    }
}

#[derive(Debug, Clone)]
struct Wallet {
    address: String,
}

#[derive(Debug, Clone)]
struct Profile {
    handle: String,
    profile_image_url_lowres: String,
    profile_image_url_highres: String,
    banner_image_url: String,
}

#[derive(Debug, Deserialize)]
struct TwitterShowResponse {
    screen_name: String,
    profile_image_url_https: String,
    profile_banner_url: String,
}

#[derive(Debug, Deserialize)]
struct TwitterProfilePictureResponse {
    data: TwitterProfilePicture,
}

#[derive(Debug, Deserialize)]
struct TwitterProfilePicture {
    profile_image_url: String,
}

#[juniper::graphql_object(Context = AppContext)]
impl Profile {
    fn handle(&self) -> String {
        self.handle.clone()
    }

    fn profile_image_url_lowres(&self) -> String {
        self.profile_image_url_lowres.clone()
    }

    fn profile_image_url_highres(&self) -> String {
        self.profile_image_url_highres.clone()
    }

    fn banner_image_url(&self) -> String {
        self.banner_image_url.clone()
    }
}

impl From<(TwitterProfilePictureResponse, TwitterShowResponse)> for Profile {
    fn from(
        (profile_picture_response, show_response): (
            TwitterProfilePictureResponse,
            TwitterShowResponse,
        ),
    ) -> Self {
        Self {
            banner_image_url: show_response.profile_banner_url,
            handle: show_response.screen_name,
            profile_image_url_highres: profile_picture_response.data.profile_image_url,
            profile_image_url_lowres: show_response.profile_image_url_https,
        }
    }
}

#[juniper::graphql_object(Context = AppContext)]
impl Wallet {
    pub fn address(&self) -> String {
        self.address.clone()
    }

    pub fn bids(&self, ctx: &AppContext) -> FieldResult<Vec<Bid>> {
        let db_conn = ctx.db_pool.get().unwrap();

        let rows: Vec<models::Bid> = bids::table
            .select(bids::all_columns)
            .filter(bids::bidder_address.eq(self.address.clone()))
            .order_by(bids::last_bid_time.desc())
            .load(&db_conn)
            .unwrap();

        rows.into_iter()
            .map(TryInto::try_into)
            .collect::<Result<_, _>>()
            .map_err(Into::into)
    }
}

#[derive(Debug, Clone, GraphQLObject)]
struct Nft {
    address: String,
    name: String,
    description: String,
    image: String,
}

impl From<models::Nft> for Nft {
    fn from(
        models::Nft {
            address,
            name,
            description,
            image,
        }: models::Nft,
    ) -> Self {
        Self {
            address,
            name,
            description: description.unwrap_or_else(String::new),
            image: image.unwrap_or_else(String::new),
        }
    }
}

#[derive(Debug, Clone, GraphQLObject)]
#[graphql(description = "A Metaplex storefront")]
pub struct Storefront {
    pub owner_address: String,
    pub subdomain: String,
    pub title: String,
    pub description: String,
    pub favicon_url: String,
    pub logo_url: String,
    pub banner_url: String,
}

impl<'a> From<models::Storefront<'a>> for Storefront {
    fn from(
        models::Storefront {
            owner_address,
            subdomain,
            title,
            description,
            favicon_url,
            logo_url,
            banner_url,
            ..
        }: models::Storefront,
    ) -> Self {
        Self {
            owner_address: owner_address.into_owned(),
            subdomain: subdomain.into_owned(),
            title: title.into_owned(),
            description: description.into_owned(),
            favicon_url: favicon_url.into_owned(),
            logo_url: logo_url.into_owned(),
            banner_url: banner_url.map_or_else(String::new, Cow::into_owned),
        }
    }
}

pub struct QueryRoot {}

pub struct ListingBatcher {
    db_pool: Arc<Pool>,
}

#[async_trait]
impl BatchFn<String, Option<Listing>> for ListingBatcher {
    async fn load(&mut self, keys: &[String]) -> HashMap<String, Option<Listing>> {
        let conn = self.db_pool.get().unwrap();
        let mut hash_map = HashMap::new();

        for key in keys {
            hash_map.insert(key.clone(), None);
        }

        let rows: Vec<models::Listing> = listings::table
            .filter(listings::address.eq(any(keys)))
            .load(&conn)
            .unwrap();

        for listing in rows {
            let listing = Listing::from(listing);

            hash_map.insert(listing.address.clone(), Some(listing));
        }

        hash_map
    }
}

pub struct StorefrontBatcher {
    db_pool: Arc<Pool>,
}

#[async_trait]
impl BatchFn<String, Option<Storefront>> for StorefrontBatcher {
    async fn load(&mut self, keys: &[String]) -> HashMap<String, Option<Storefront>> {
        let conn = self.db_pool.get().unwrap();
        let mut hash_map = HashMap::new();

        for key in keys {
            hash_map.insert(key.clone(), None);
        }

        let columns = (
            storefronts::owner_address,
            storefronts::subdomain,
            storefronts::title,
            storefronts::description,
            storefronts::favicon_url,
            storefronts::logo_url,
            storefronts::updated_at,
            storefronts::banner_url,
        );

        let rows: Vec<models::Storefront> = storefronts::table
            .select(columns)
            .filter(storefronts::owner_address.eq(any(keys)))
            .load(&conn)
            .unwrap();

        for storefront in rows {
            let storefront = Storefront::from(storefront);

            hash_map.insert(storefront.owner_address.clone(), Some(storefront));
        }

        hash_map
    }
}

pub struct ListingNftsBatcher {
    db_pool: Arc<Pool>,
}

#[async_trait]
impl BatchFn<String, Vec<Nft>> for ListingNftsBatcher {
    async fn load(&mut self, keys: &[String]) -> HashMap<String, Vec<Nft>> {
        let conn = self.db_pool.get().unwrap();
        let mut hash_map = HashMap::new();

        for key in keys {
            hash_map.insert(key.clone(), Vec::new());
        }

        let rows: Vec<(String, models::Nft)> = listing_metadatas::table
            .filter(listing_metadatas::listing_address.eq(any(keys)))
            .inner_join(
                metadatas::table.on(listing_metadatas::metadata_address.eq(metadatas::address)),
            )
            .inner_join(
                metadata_jsons::table
                    .on(listing_metadatas::metadata_address.eq(metadata_jsons::metadata_address)),
            )
            .select((
                listing_metadatas::listing_address,
                (
                    metadatas::address,
                    metadatas::name,
                    metadata_jsons::description,
                    metadata_jsons::image,
                ),
            ))
            .load(&conn)
            .unwrap();

        rows.into_iter().fold(
            hash_map,
            |mut acc, (listing_address, nft): (String, models::Nft)| {
                acc.entry(listing_address).and_modify(|nfts| {
                    nfts.push(Nft::from(nft));
                });

                acc
            },
        )
    }
}

pub struct ListingBidsBatcher {
    db_pool: Arc<Pool>,
}

#[async_trait]
impl BatchFn<String, Vec<Bid>> for ListingBidsBatcher {
    async fn load(&mut self, keys: &[String]) -> HashMap<String, Vec<Bid>> {
        let conn = self.db_pool.get().unwrap();
        let mut hash_map = HashMap::new();

        for key in keys {
            hash_map.insert(key.clone(), Vec::new());
        }

        let rows: Vec<models::Bid> = bids::table
            .filter(bids::listing_address.eq(any(keys)))
            .order_by(bids::last_bid_time.desc())
            .load(&conn)
            .unwrap();

        rows.into_iter()
            .fold(hash_map, |mut acc, bid: models::Bid| {
                Bid::try_from(bid)
                    .map(|bid| {
                        acc.entry(bid.listing_address.clone()).and_modify(|bids| {
                            bids.push(bid);
                        });
                    })
                    .ok();

                acc
            })
    }
}

#[derive(Clone)]
pub struct AppContext {
    listing_loader: Loader<String, Option<Listing>, ListingBatcher>,
    listing_nfts_loader: Loader<String, Vec<Nft>, ListingNftsBatcher>,
    listing_bids_loader: Loader<String, Vec<Bid>, ListingBidsBatcher>,
    storefront_loader: Loader<String, Option<Storefront>, StorefrontBatcher>,
    db_pool: Arc<Pool>,
    twitter_bearer_token: Arc<String>,
}

impl AppContext {
    pub fn new(db_pool: Arc<Pool>, twitter_bearer_token: Arc<String>) -> AppContext {
        Self {
            listing_loader: Loader::new(ListingBatcher {
                db_pool: db_pool.clone(),
            }),
            listing_nfts_loader: Loader::new(ListingNftsBatcher {
                db_pool: db_pool.clone(),
            }),
            listing_bids_loader: Loader::new(ListingBidsBatcher {
                db_pool: db_pool.clone(),
            }),
            storefront_loader: Loader::new(StorefrontBatcher {
                db_pool: db_pool.clone(),
            }),
            db_pool,
            twitter_bearer_token,
        }
    }
}

impl juniper::Context for AppContext {}

#[juniper::graphql_object(Context = AppContext)]
impl QueryRoot {
    async fn profile(
        &self,
        ctx: &AppContext,
        #[graphql(description = "Twitter handle")] handle: String,
    ) -> Option<Profile> {
        let twitter_bearer_token = &ctx.twitter_bearer_token;
        let http_client = HttpClient::new();

        let twitter_show_response = http_client
            .get("https://api.twitter.com/1.1/users/show.json")
            .header("Accept", "application/json")
            .query(&[("screen_name", handle.clone())])
            .bearer_auth(twitter_bearer_token)
            .send()
            .await
            .ok()?
            .json::<TwitterShowResponse>()
            .await
            .ok()?;

        let twitter_profile_picture_response = http_client
            .get(format!(
                "https://api.twitter.com/2/users/by/username/{}",
                handle.clone()
            ))
            .header("Accept", "application/json")
            .query(&[("user.fields", "profile_image_url")])
            .bearer_auth(twitter_bearer_token)
            .send()
            .await
            .ok()?
            .json::<TwitterProfilePictureResponse>()
            .await
            .ok()?;

        Some(Profile::from((
            twitter_profile_picture_response,
            twitter_show_response,
        )))
    }

    fn creator(
        &self,
        _context: &AppContext,
        #[graphql(description = "Address of creator")] address: String,
    ) -> Creator {
        Creator { address }
    }

    fn nfts(
        &self,
        context: &AppContext,
        #[graphql(description = "Filter on creator address")] creators: Vec<String>,
        #[graphql(description = "Filter on attributes")] attributes: Option<Vec<AttributeFilter>>,
    ) -> Vec<Nft> {
        let conn = context.db_pool.get().unwrap();

        let query = metadatas::table.into_boxed();

        let query = attributes.unwrap_or_else(Vec::new).into_iter().fold(
            query,
            |acc, AttributeFilter { trait_type, values }| {
                let sub = attributes::table
                    .select(attributes::metadata_address)
                    .filter(
                        attributes::trait_type
                            .eq(trait_type)
                            .and(attributes::value.eq(any(values))),
                    );

                acc.filter(metadatas::address.eq(any(sub)))
            },
        );

        let rows: Vec<models::Nft> = query
            .filter(
                metadatas::address.eq(any(metadata_creators::table
                    .select(metadata_creators::metadata_address)
                    .filter(metadata_creators::creator_address.eq(any(creators))))),
            )
            .inner_join(
                metadata_jsons::table.on(metadatas::address.eq(metadata_jsons::metadata_address)),
            )
            .select((
                metadatas::address,
                metadatas::name,
                metadata_jsons::description,
                metadata_jsons::image,
            ))
            .order_by(metadatas::name.desc())
            .load(&conn)
            .unwrap();

        rows.into_iter().map(Into::into).collect()
    }

    fn wallet(
        &self,
        _context: &AppContext,
        #[graphql(description = "Address of NFT")] address: String,
    ) -> Option<Wallet> {
        Some(Wallet { address })
    }

    fn nft(
        &self,
        context: &AppContext,
        #[graphql(description = "Address of NFT")] address: String,
    ) -> Option<Nft> {
        let conn = context.db_pool.get().unwrap();
        let mut rows: Vec<models::Nft> = metadatas::table
            .inner_join(
                metadata_jsons::table.on(metadatas::address.eq(metadata_jsons::metadata_address)),
            )
            .filter(metadatas::address.eq(address))
            .select((
                metadatas::address,
                metadatas::name,
                metadata_jsons::description,
                metadata_jsons::image,
            ))
            .limit(1)
            .load(&conn)
            .unwrap();

        rows.pop().map(Into::into)
    }

    #[graphql(description = "A storefront")]
    fn storefront(&self, context: &AppContext, subdomain: String) -> Option<Storefront> {
        let columns = (
            storefronts::owner_address,
            storefronts::subdomain,
            storefronts::title,
            storefronts::description,
            storefronts::favicon_url,
            storefronts::logo_url,
            storefronts::updated_at,
            storefronts::banner_url,
        );

        let conn = context.db_pool.get().unwrap();
        let mut rows: Vec<models::Storefront> = storefronts::table
            .filter(storefronts::subdomain.eq(subdomain))
            .select(columns)
            .limit(1)
            .load(&conn)
            .unwrap();

        rows.pop().map(Into::into)
    }
}

impl QueryRoot {
    fn new() -> Self {
        Self {}
    }
}
pub type Schema =
    RootNode<'static, QueryRoot, EmptyMutation<AppContext>, EmptySubscription<AppContext>>;

pub fn create() -> Schema {
    Schema::new(
        QueryRoot::new(),
        EmptyMutation::new(),
        EmptySubscription::new(),
    )
}<|MERGE_RESOLUTION|>--- conflicted
+++ resolved
@@ -14,13 +14,8 @@
     prelude::*,
 };
 use juniper::{
-<<<<<<< HEAD
-    meta::Field, EmptyMutation, EmptySubscription, FieldResult, GraphQLInputObject,
-    GraphQLObject, ParseScalarResult, ParseScalarValue, RootNode, Value,
-=======
     EmptyMutation, EmptySubscription, FieldResult, GraphQLInputObject, GraphQLObject,
     ParseScalarResult, ParseScalarValue, RootNode, Value,
->>>>>>> 66f62a35
 };
 use reqwest::Client as HttpClient;
 use serde::Deserialize;
